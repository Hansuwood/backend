--- conflicted
+++ resolved
@@ -26,11 +26,7 @@
 logger = logging.getLogger(__name__)
 
 app = Flask(__name__)
-<<<<<<< HEAD
 CORS(app, supports_credentials=True)
-=======
-CORS(app)
->>>>>>> a05053a7
 
 client = OpenAI(api_key=os.environ.get("OPENAI_API_KEY"))
 
@@ -141,11 +137,7 @@
             import re
             ai_response = re.sub(r"【\d+:\d+†.+?】\.?", "", ai_response, flags=re.UNICODE).strip()
 
-<<<<<<< HEAD
             logger.info(f"✅ Assistant 응답: {ai_response}")
-=======
-            logger.info(f"✅ Assistant 응답: {ai_response[:100]}...")
->>>>>>> a05053a7
             logger.info("=" * 50)
 
             resp = make_response(jsonify({
@@ -169,8 +161,4 @@
     return jsonify({'status': 'error', 'message': '지원하지 않는 메서드입니다'}), 405
 
 if __name__ == '__main__':
-<<<<<<< HEAD
-    app.run(host='0.0.0.0', port=5001) 
-=======
-    app.run(debug=True, port=5001) 
->>>>>>> a05053a7
+    app.run(host='0.0.0.0', port=5001)